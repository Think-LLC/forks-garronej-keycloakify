--- conflicted
+++ resolved
@@ -1,10 +1,6 @@
 {
     "name": "keycloakify",
-<<<<<<< HEAD
-    "version": "6.8.13",
-=======
-    "version": "6.8.15",
->>>>>>> dcec058a
+    "version": "6.8.16",
     "description": "Keycloak theme generator for Reacts app",
     "repository": {
         "type": "git",

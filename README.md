<p align="center">
    <img src="https://user-images.githubusercontent.com/6702424/109387840-eba11f80-7903-11eb-9050-db1dad883f78.png">  
</p>
<p align="center">
    <i>🔏  Create Keycloak themes using React 🔏</i>
    <br>
    <br>
    <img src="https://github.com/garronej/keycloakify/workflows/ci/badge.svg?branch=develop">
    <img src="https://img.shields.io/bundlephobia/minzip/keycloakify">
    <img src="https://img.shields.io/npm/dw/keycloakify">
    <img src="https://img.shields.io/npm/l/keycloakify">
    <img src="https://camo.githubusercontent.com/0f9fcc0ac1b8617ad4989364f60f78b2d6b32985ad6a508f215f14d8f897b8d3/68747470733a2f2f62616467656e2e6e65742f62616467652f547970655363726970742f7374726963742532302546302539462539322541412f626c7565">
    <a href="https://github.com/thomasdarimont/awesome-keycloak">
        <img src="https://awesome.re/mentioned-badge.svg"/>
    </a>
</p>

<p align="center">
    <i>Ultimately this build tool generates a Keycloak theme</i>
    <img src="https://user-images.githubusercontent.com/6702424/110260457-a1c3d380-7fac-11eb-853a-80459b65626b.png">
</p>

**NEW in 4.2.14**

-   No more error in Keycloak logs 🍾
-   Templates now load in fraction of a second 🏎

# Motivations

Keycloak provides [theme support](https://www.keycloak.org/docs/latest/server_development/#_themes) for web pages. This allows customizing the look and feel of end-user facing pages so they can be integrated with your applications.
It involves, however, a lot of raw JS/CSS/[FTL]() hacking, and bundling the theme is not exactly straightforward.

Beyond that, if you use Keycloak for a specific app you want your login page to be tightly integrated with it.
Ideally, you don't want the user to notice when he is being redirected away.

Trying to reproduce the look and feel of a specific app in another stack is not an easy task not to mention
the cheer amount of maintenance that it involves.

<p align="center">
    <i>Without keycloakify, users suffers from a harsh context switch, no fronted form pre-validation</i><br>
    <img src="https://user-images.githubusercontent.com/6702424/134997335-a28b4a57-0884-47ec-9341-a0e49f835c4d.gif">
</p>

Wouldn't it be great if we could just design the login and register pages as if they were part of our app?  
Here is `keycloakify` for you 🍸

<p align="center">
    <i> <a href="https://datalab.sspcloud.fr">With keycloakify:</a> </i> 
    <br>
    <img src="https://user-images.githubusercontent.com/6702424/114332075-c5e37900-9b45-11eb-910b-48a05b3d90d9.gif">
</p>

**TL;DR**: [Here](https://github.com/garronej/keycloakify-demo-app) is a Hello World React project with Keycloakify set up.

If you already have a Keycloak custom theme, it can be easily ported to Keycloakify.

---

-   [Motivations](#motivations)
-   [Requirements](#requirements)
    -   [My framework doesn’t seem to be supported, what can I do?](#my-framework-doesnt-seem-to-be-supported-what-can-i-do)
-   [How to use](#how-to-use)
    -   [Setting up the build tool](#setting-up-the-build-tool)
        -   [Changing just the look of the default Keycloak theme](#changing-just-the-look-of-the-default-keycloak-theme)
        -   [Advanced pages configuration](#advanced-pages-configuration)
        -   [Hot reload](#hot-reload)
    -   [Enable loading in a blink of an eye of login pages ⚡ (--external-assets)](#enable-loading-in-a-blink-of-an-eye-of-login-pages----external-assets)
-   [User profile and frontend form validation](#user-profile-and-frontend-form-validation)
-   [Support for Terms and conditions](#support-for-terms-and-conditions)
-   [Some pages still have the default theme. Why?](#some-pages-still-have-the-default-theme-why)
-   [GitHub Actions](#github-actions)
-   [Limitations](#limitations)
    -   [`process.env.PUBLIC_URL` not supported.](#processenvpublic_url-not-supported)
    -   [`@font-face` importing fonts from the `src/` dir](#font-face-importing-fonts-from-thesrc-dir)
        -   [Example of setup that **won't** work](#example-of-setup-that-wont-work)
        -   [Possible workarounds](#possible-workarounds)
-   [Implement context persistence (optional)](#implement-context-persistence-optional)
-   [Kickstart video](#kickstart-video)
<<<<<<< HEAD
=======
-   [About the errors related to `objectToJson` in Keycloak logs. (problem soon to be fixed)](#about-the-errors-related-to-objecttojson-in-keycloak-logs)
-   [The pages take too long to load ? (soon to be fixed too)](#the-pages-take-too-long-to-load-)
>>>>>>> 96d31e07
-   [Adding custom message (to `i18n/useKcMessage.tsx`)](#adding-custom-message-to-i18nusekcmessagetsx)
-   [Email domain whitelist](#email-domain-whitelist)
-   [Changelog highlights](#changelog-highlights)
    -   [v4](#v4)
    -   [v3](#v3)
    -   [v2.5](#v25)
    -   [v2](#v2)

# Requirements

On Windows OS you'll have to use [WSL](https://docs.microsoft.com/en-us/windows/wsl/install-win10). More info [here](https://github.com/InseeFrLab/keycloakify/issues/54%23issuecomment-984834217)

Tested with the following Keycloak versions:

-   [11.0.3](https://hub.docker.com/layers/jboss/keycloak/11.0.3/images/sha256-4438f1e51c1369371cb807dffa526e1208086b3ebb9cab009830a178de949782?context=explore)
-   [12.0.4](https://hub.docker.com/layers/jboss/keycloak/12.0.4/images/sha256-67e0c88e69bd0c7aef972c40bdeb558a974013a28b3668ca790ed63a04d70584?context=explore)
-   [15.0.2](https://hub.docker.com/layers/jboss/keycloak/15.0.2/images/sha256-d8ed1ee5df42a178c341f924377da75db49eab08ea9f058ff39a8ed7ee05ec93?context=explore)

This tool will be maintained to stay compatible with Keycloak v11 and up, however, the default pages you will get
(before you customize it) will always be the ones of Keycloak v11.

This tool assumes you are bundling your app with Webpack (tested with 4.44.2) .
It assumes there is a `build/` directory at the root of your react project directory containing a `index.html` file
and a `build/static/` directory generated by webpack.
For more information see [this issue](https://github.com/InseeFrLab/keycloakify/issues/5#issuecomment-832296432)

**All this is defaults with [`create-react-app`](https://create-react-app.dev)** (tested with 4.0.3)

-   `mvn` ([Maven](https://maven.apache.org/)), `rm`, `mkdir`, `curl`, `unzip` are assumed to be available.
-   `docker` must be up and running when running `yarn keycloak`.

## My framework doesn’t seem to be supported, what can I do?

Currently Keycloakify is only compatible with `create-react-app` apps.
It doesn’t mean that you can't use Keycloakify if you are using Next.js, Express or any other
framework that involves SSR but your Keycloak theme will need to be a standalone project.  
Find specific instructions about how to get started [**here**](https://github.com/garronej/keycloakify-demo-app#keycloak-theme-only).

To share your styles between your main app and your login pages you will need to externalize your design system by making it a
separate module. Checkout [ts_ci](https://github.com/garronej/ts_ci), it can help with that.

# How to use

## Setting up the build tool

```bash
yarn add keycloakify @emotion/react tss-react powerhooks
```

[`package.json`](https://github.com/garronej/keycloakify-demo-app/blob/main/package.json)

```json
"scripts": {
    "keycloak": "yarn build && build-keycloak-theme",
}
```

```bash
yarn keycloak # generates keycloak-theme.jar
```

On the console will be printed all the instructions about how to load the generated theme in Keycloak

### Changing just the look of the default Keycloak theme

The first approach is to only customize the style of the default Keycloak login by providing
your own class names.

If you have created a new React project specifically to create a Keycloak theme and nothing else then
your index should look something like:

`src/index.tsx`

```tsx
import { App } from "./<wherever>/App";
import { KcApp, defaultKcProps, getKcContext } from "keycloakify";
import { css } from "tss-react/@emotion/css";

const { kcContext } = getKcContext();

const myClassName = css({ "color": "red" });

reactDom.render(
    <KcApp
        kcContext={kcContext}
        {...{
            ...defaultKcProps,
            "kcHeaderWrapperClass": myClassName,
        }}
    />,
    document.getElementById("root"),
);
```

If you share a unique project for your app and the Keycloak theme, your index should look
more like this:

`src/index.tsx`

```tsx
import { App } from "./<wherever>/App";
import { KcApp, defaultKcProps, getKcContext } from "keycloakify";
import { css } from "tss-react/@emotion/css";

const { kcContext } = getKcContext();

const myClassName = css({ "color": "red" });

reactDom.render(
    // Unless the app is currently being served by Keycloak
    // kcContext is undefined.
    kcContext !== undefined ? (
        <KcApp
            kcContext={kcContext}
            {...{
                ...defaultKcProps,
                "kcHeaderWrapperClass": myClassName,
            }}
        />
    ) : (
        <App />
    ), // Your actual app
    document.getElementById("root"),
);
```

<p align="center">
    <i>result:</i></br>
    <img src="https://user-images.githubusercontent.com/6702424/114326299-6892fc00-9b34-11eb-8d75-85696e55458f.png">
</p>

Example of a customization using only CSS: [here](https://github.com/InseeFrLab/onyxia-ui/blob/012639d62327a9a56be80c46e32c32c9497b82db/src/app/components/KcApp.tsx)
(the [index.tsx](https://github.com/InseeFrLab/onyxia-ui/blob/012639d62327a9a56be80c46e32c32c9497b82db/src/app/index.tsx#L89-L94) )
and the result you can expect:

<p align="center">
    <i> <a href="https://datalab.sspcloud.fr">Customization using only CSS:</a> </i> 
    <br>
    <img src="https://github.com/InseeFrLab/keycloakify/releases/download/v0.3.8/keycloakify_after.gif">
</p>

### Advanced pages configuration

If you want to go beyond only customizing the CSS you can re-implement some of the
pages or even add new ones.

If you want to go this way checkout the demo setup provided [here](https://github.com/garronej/keycloakify-demo-app/tree/look_and_feel).
If you prefer a real life example you can checkout [onyxia-web's source](https://github.com/InseeFrLab/onyxia-web/tree/main/src/app/components/KcApp).
The web app is in production [here](https://datalab.sspcloud.fr).

Main takeaways are:

-   You must declare your custom pages in the package.json. [example](https://github.com/garronej/keycloakify-demo-app/blob/4eb2a9f63e9823e653b2d439495bda55e5ecc134/package.json#L17-L22)
-   (TS only) You must declare theses page in the type argument of the getter
    function for the `kcContext` in order to have the correct typings. [example](https://github.com/garronej/keycloakify-demo-app/blob/4eb2a9f63e9823e653b2d439495bda55e5ecc134/src/KcApp/kcContext.ts#L16-L21)
-   (TS only) If you use Keycloak plugins that defines non standard `.ftl` values
    (Like for example [this plugin](https://github.com/micedre/keycloak-mail-whitelisting)
    that define `authorizedMailDomains` in `register.ftl`) you should
    declare theses value to get the type. [example](https://github.com/garronej/keycloakify-demo-app/blob/4eb2a9f63e9823e653b2d439495bda55e5ecc134/src/KcApp/kcContext.ts#L6-L13)
-   You should provide sample data for all the non standard value if you want to be able
    to debug the page outside of keycloak. [example](https://github.com/garronej/keycloakify-demo-app/blob/4eb2a9f63e9823e653b2d439495bda55e5ecc134/src/KcApp/kcContext.ts#L28-L43)

WARNING: If you chose to go this way use:

```json
"dependencies": {
    "keycloakify": "~X.Y.Z"
}
```

in your `package.json` instead of `^X.Y.Z`. A minor update of Keycloakify might break your app.

### Hot reload

Rebuild the theme each time you make a change to see the result is not practical.
If you want to test your login screens outside of Keycloak you can mock a given `kcContext`:

```tsx
import {
    KcApp,
    defaultKcProps,
    getKcContext
} from "keycloakify";

const { kcContext } = getKcContext({
    "mockPageId": "login.ftl"
});

reactDom.render(
        <KcApp
            kcContext={kcContextMocks.kcLoginContext}
            {...defaultKcProps}
        />
    document.getElementById("root")
);
```

Then `yarn start`, you will see your login page.

Checkout [this concrete example](https://github.com/garronej/keycloakify-demo-app/blob/main/src/index.tsx)

## Enable loading in a blink of an eye of login pages ⚡ (--external-assets)

By default the theme generated is standalone. Meaning that when your users
reach the login pages all scripts, images and stylesheet are downloaded from the Keycloak server.  
If you are specifically building a theme to integrate with an app or a website that allows users
to first browse unauthenticated before logging in, you will get a significant
performance boost if you jump through those hoops:

-   Provide the url of your app in the `homepage` field of package.json. [ex](https://github.com/garronej/keycloakify-demo-app/blob/7847cc70ef374ab26a6cc7953461cf25603e9a6d/package.json#L2)
-   Build the theme using `npx build-keycloak-theme --external-assets` [ex](https://github.com/garronej/keycloakify-demo-app/blob/7847cc70ef374ab26a6cc7953461cf25603e9a6d/.github/workflows/ci.yaml#L21)
-   Enable [long-term assets caching](https://create-react-app.dev/docs/production-build/#static-file-caching) on the server hosting your app.
-   Make sure not to build your app and the keycloak theme separately
    and remember to update the Keycloak theme every time you update your app.
-   Be mindful that if your app is down your login pages are down as well.

Checkout a complete setup [here](https://github.com/garronej/keycloakify-demo-app#about-keycloakify)

# User profile and frontend form validation

<p align="center">
    <a href="https://github.com/InseeFrLab/keycloakify/releases/download/v0.0.1/keycloakify_fontend_validation.mp4">
        <img src="https://user-images.githubusercontent.com/6702424/138880146-6fef3280-c4a5-46d2-bbb3-8b9598c057a5.gif">
    </a>
</p>

NOTE: In reality the regexp used in this gif doesn't work server side, the regexp pattern should be `^[^@]@gmail\.com$` 😬.

User Profile is a Keycloak feature that enables to
[define, from the admin console](https://user-images.githubusercontent.com/6702424/136872461-1f5b64ef-d2ef-4c6b-bb8d-07d4729552b3.png),
what information you want to collect on your users in the register page and to validate inputs
[**on the frontend**, in realtime](https://github.com/InseeFrLab/keycloakify/blob/6dca6a93d8cfe634ee4d8574ad0c091641220092/src/lib/getKcContext/KcContextBase.ts#L225-L261)!

NOTE: User profile is only available in Keycloak 15 and it's a beta feature that
[needs to be enabled when launching keycloak](https://github.com/InseeFrLab/keycloakify/blob/59f106bf9e210b63b190826da2bf5f75fc8b7644/src/bin/build-keycloak-theme/build-keycloak-theme.ts#L116-L117)
and [enabled in the console](https://user-images.githubusercontent.com/6702424/136874428-b071d614-c7f7-440d-9b2e-670faadc0871.png).

Keycloakify, in [`register-user-profile.ftl`](https://github.com/InseeFrLab/keycloakify/blob/main/src/lib/components/RegisterUserProfile.tsx),
provides frontend validation out of the box.

For implementing your own `register-user-profile.ftl` page, you can use [`import { useFormValidationSlice } from "keycloakify";`](https://github.com/InseeFrLab/keycloakify/blob/main/src/lib/useFormValidationSlice.tsx).  
Find usage example [`here`](https://github.com/InseeFrLab/keycloakify/blob/d3a07edfcb3739e30032dc96fc2a55944dfc3387/src/lib/components/RegisterUserProfile.tsx#L79-L112).

As for right now [it's not possible to define a pattern for the password](https://keycloak.discourse.group/t/make-password-policies-available-to-freemarker/11632)
from the admin console. You can however pass validators for it to the `useFormValidationSlice` function.

# Support for Terms and conditions

[Many organizations have a requirement that when a new user logs in for the first time, they need to agree to the terms and conditions of the website.](https://www.keycloak.org/docs/4.8/server_admin/#terms-and-conditions).

First you need to enable the required action on the Keycloak server admin console:  
![image](https://user-images.githubusercontent.com/6702424/114280501-dad2e600-9a39-11eb-9c39-a225572dd38a.png)

Then to load your own therms of services using [like this](https://github.com/garronej/keycloakify-demo-app/blob/8168c928a66605f2464f9bd28a4dc85fb0a231f9/src/index.tsx#L42-L66).

# Some pages still have the default theme. Why?

This project only support out of the box the most common user facing pages of Keycloak login.  
[Here](https://user-images.githubusercontent.com/6702424/116787906-227fe700-aaa7-11eb-92ee-22e7673717c2.png) is the complete list of pages (you get them after running `yarn test`)
and [here](https://github.com/InseeFrLab/keycloakify/tree/main/src/lib/components) are the pages currently implemented by this module.  
If you need to customize pages that are not supported yet or if you need to implement some non standard `.ftl` pages please refer to [Advanced pages configuration](#advanced-pages-configuration).

# GitHub Actions

![image](https://user-images.githubusercontent.com/6702424/114286938-47aea600-9a63-11eb-936e-17159e8826e8.png)

[Here is a demo repo](https://github.com/garronej/keycloakify-demo-app) to show how to automate
the building and publishing of the theme (the .jar file).

# Limitations

## `process.env.PUBLIC_URL` not supported.

You won't be able to [import things from your public directory **in your JavaScript code**](https://create-react-app.dev/docs/using-the-public-folder/#adding-assets-outside-of-the-module-system).
(This isn't recommended anyway).

## `@font-face` importing fonts from the `src/` dir

If you are building the theme with [--external-assets](#enable-loading-in-a-blink-of-a-eye-of-login-pages-)
this limitation doesn't apply, you can import fonts however you see fit.

### Example of setup that **won't** work

-   We have a `fonts/` directory in `src/`
-   We import the font like this [`src: url("/fonts/my-font.woff2") format("woff2");`](https://github.com/garronej/keycloakify-demo-app/blob/07d54a3012ef354ee12b1374c6f7ad1cb125d56b/src/fonts.scss#L4) in a `.scss` a file.

### Possible workarounds

-   Use [`--external-assets`](#enable-loading-in-a-blink-of-a-eye-of-login-pages-).
-   If it is possible, use Google Fonts or any other font provider.
-   If you want to host your font recommended approach is to move your fonts into the `public`
    directory and to place your `@font-face` statements in the `public/index.html`.  
    Example [here](https://github.com/garronej/keycloakify-demo-app/blob/9aa2dbaec28a7786d6b2983c9a59d393dec1b2d6/public/index.html#L27-L73)
    (and the font are [here](https://github.com/garronej/keycloakify-demo-app/tree/main/public/fonts/WorkSans)).
-   You can also [use non relative url](https://github.com/garronej/keycloakify-demo-app/blob/2de8a9eb6f5de9c94f9cd3991faad0377e63268c/src/fonts.scss#L16) but don't forget [`Access-Control-Allow-Origin`](https://github.com/garronej/keycloakify-demo-app/blob/2de8a9eb6f5de9c94f9cd3991faad0377e63268c/nginx.conf#L17-L19).

# Implement context persistence (optional)

If, before logging in, a user has selected a specific language
you don't want it to be reset to default when the user gets redirected to
the login or register pages.

Same goes for the dark mode, you don't want, if the user had it enabled
to show the login page with light themes.

The problem is that you are probably using `localStorage` to persist theses values across
reload but, as the Keycloak pages are not served on the same domain that the rest of your
app you won't be able to carry over states using `localStorage`.

The only reliable solution is to inject parameters into the URL before
redirecting to Keycloak. We integrate with
[`keycloak-js`](https://github.com/keycloak/keycloak-documentation/blob/master/securing_apps/topics/oidc/javascript-adapter.adoc),
by providing you a way to tell `keycloak-js` that you would like to inject
some search parameters before redirecting.

The method also works with [`@react-keycloak/web`](https://www.npmjs.com/package/@react-keycloak/web) (use the `initOptions`).

You can implement your own mechanism to pass the states in the URL and
restore it on the other side but we recommend using `powerhooks/useGlobalState`
from the library [`powerhooks`](https://www.powerhooks.dev) that provide an elegant
way to handle states such as `isDarkModeEnabled` or `selectedLanguage`.

Let's modify [the example](https://github.com/keycloak/keycloak-documentation/blob/master/securing_apps/topics/oidc/javascript-adapter.adoc) from the official `keycloak-js` documentation to
enables the states of `useGlobalStates` to be injected in the URL before redirecting.  
Note that the states are automatically restored on the other side by `powerhooks`

```typescript
import keycloak_js from "keycloak-js";
import { injectGlobalStatesInSearchParams } from "powerhooks/useGlobalState";
import { createKeycloakAdapter } from "keycloakify";

//...

const keycloakInstance = keycloak_js({
    "url": "http://keycloak-server/auth",
    "realm": "myrealm",
    "clientId": "myapp",
});

keycloakInstance.init({
    "onLoad": "check-sso",
    "silentCheckSsoRedirectUri": window.location.origin + "/silent-check-sso.html",
    "adapter": createKeycloakAdapter({
        "transformUrlBeforeRedirect": injectGlobalStatesInSearchParams,
        keycloakInstance,
    }),
});

//...
```

If you really want to go the extra miles and avoid having the white
flash of the blank html before the js bundle have been evaluated
[here is a snippet](https://github.com/InseeFrLab/onyxia-ui/blob/a77eb502870cfe6878edd0d956c646d28746d053/public/index.html#L5-L54) that you can place in your `public/index.html` if you are using `powerhooks/useGlobalState`.

# Kickstart video

_NOTE: keycloak-react-theming was renamed keycloakify since this video was recorded_
[![kickstart_video](https://user-images.githubusercontent.com/6702424/108877866-f146ee80-75ff-11eb-8120-003b3c5f6dd8.png)](https://youtu.be/xTz0Rj7i2v8)

# Adding custom message (to `i18n/useKcMessage.tsx`)

You can reproduce [this approach](https://github.com/garronej/keycloakify-demo-app/blob/main/src/kcMessagesExtension.ts)
( don't forget to [evaluate the code](https://github.com/garronej/keycloakify-demo-app/blob/0a6d349dba89a5702f98ba48bca6c76ac7265e1f/src/index.tsx#L15) ).  
This approach is a bit hacky as it doesn't provide type safety but it works.

# Email domain whitelist

NOTE: This have been kind of deprecated by [user attribute](#user-profile-and-frontend-form-validation) you could
use a pattern [like this one](https://github.com/InseeFrLab/onyxia-web/blob/f1206e0329b3b8d401ca7bffa95ca9c213cb190a/src/app/components/KcApp/kcContext.ts#L106) to whitelist email domains.

If you want to restrict the emails domain that can register, you can use [this plugin](https://github.com/micedre/keycloak-mail-whitelisting)
and `kcRegisterContext["authorizedMailDomains"]` to validate on.

# Changelog highlights

## v4

-   Out of the box [frontend form validation](#user-profile-and-frontend-form-validation) 🥳
-   Improvements (and breaking changes in `import { useKcMessage } from "keycloakify"`.

## v3

No breaking changes except that `@emotion/react`, [`tss-react`](https://www.npmjs.com/package/tss-react) and [`powerhooks`](https://www.npmjs.com/package/powerhooks) are now `peerDependencies` instead of being just dependencies.  
It's important to avoid problem when using `keycloakify` alongside [`mui`](https://mui.com) and
[when passing params from the app to the login page](https://github.com/InseeFrLab/keycloakify#implement-context-persistence-optional).

## v2.5

-   Feature [Use advanced message](https://github.com/InseeFrLab/keycloakify/blob/59f106bf9e210b63b190826da2bf5f75fc8b7644/src/lib/i18n/useKcMessage.tsx#L53-L66)
    and [`messagesPerFields`](https://github.com/InseeFrLab/keycloakify/blob/59f106bf9e210b63b190826da2bf5f75fc8b7644/src/lib/getKcContext/KcContextBase.ts#L70-L75) (implementation [here](https://github.com/InseeFrLab/keycloakify/blob/59f106bf9e210b63b190826da2bf5f75fc8b7644/src/bin/build-keycloak-theme/generateFtl/common.ftl#L130-L189))
-   Test container now uses Keycloak version `15.0.2`.

## v2

-   It's now possible to implement custom `.ftl` pages.
-   Support for Keycloak plugins that introduce non standard ftl values.
    (Like for example [this plugin](https://github.com/micedre/keycloak-mail-whitelisting) that define `authorizedMailDomains` in `register.ftl`).<|MERGE_RESOLUTION|>--- conflicted
+++ resolved
@@ -71,16 +71,11 @@
 -   [GitHub Actions](#github-actions)
 -   [Limitations](#limitations)
     -   [`process.env.PUBLIC_URL` not supported.](#processenvpublic_url-not-supported)
-    -   [`@font-face` importing fonts from the `src/` dir](#font-face-importing-fonts-from-thesrc-dir)
+    -   [`@font-face` importing fonts from the `src/` dir](#font-face-importing-fonts-from-the-src-dir)
         -   [Example of setup that **won't** work](#example-of-setup-that-wont-work)
         -   [Possible workarounds](#possible-workarounds)
 -   [Implement context persistence (optional)](#implement-context-persistence-optional)
 -   [Kickstart video](#kickstart-video)
-<<<<<<< HEAD
-=======
--   [About the errors related to `objectToJson` in Keycloak logs. (problem soon to be fixed)](#about-the-errors-related-to-objecttojson-in-keycloak-logs)
--   [The pages take too long to load ? (soon to be fixed too)](#the-pages-take-too-long-to-load-)
->>>>>>> 96d31e07
 -   [Adding custom message (to `i18n/useKcMessage.tsx`)](#adding-custom-message-to-i18nusekcmessagetsx)
 -   [Email domain whitelist](#email-domain-whitelist)
 -   [Changelog highlights](#changelog-highlights)
@@ -357,7 +352,7 @@
 You won't be able to [import things from your public directory **in your JavaScript code**](https://create-react-app.dev/docs/using-the-public-folder/#adding-assets-outside-of-the-module-system).
 (This isn't recommended anyway).
 
-## `@font-face` importing fonts from the `src/` dir
+## `@font-face` importing fonts from the `src/` dir
 
 If you are building the theme with [--external-assets](#enable-loading-in-a-blink-of-a-eye-of-login-pages-)
 this limitation doesn't apply, you can import fonts however you see fit.
